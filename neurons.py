import logging

logging.captureWarnings(True)
log = logging.getLogger("spiking-mnist")

import brian2 as b2


class DiehlAndCookBaseNeuronGroup(b2.NeuronGroup):
    def __init__(self):
        self.create_base_namespace()
        self.create_namespace()
        self.create_base_equations()
        self.create_equations()
        self.method = "euler"
        super().__init__(
            self.N,
            model=self.model,
            threshold=self.threshold,
            refractory=self.refractory,
            reset=self.reset,
            method=self.method,
            namespace=self.namespace,
        )
        self.initialize()

    def create_base_namespace(self):
        self.namespace = {
            "v_eqm_synE": 0 * b2.mV,
            "tau_ge": 1.0 * b2.ms,
            "tau_gi": 2.0 * b2.ms,
        }

    def create_base_equations(self):
        """v : membrane potential of each neuron
                - in the absence of synaptic currents (`I_syn?`), this decays
                  exponentially to the resting potential (`v_rest_e`) with
                  time constant `tau_leak_e`
           I_synE: current due to excitatory synapses
                - this is proportional to the conductance of the excitatory
                  synapses (`ge`) and the difference between the membrane
                  potential (`v`) and the equilibrium potential of the
                  excitatory synapses (v_eqm_e)
                - as implemented this implicitly includes a constant factor
                  of the membrane resistance
           I_synI: current due to inhibitory synapses
           ge : conductance of excitatory synapses
                - this decays with time constant `tau_ge`
           gi : conductance of inhibitory synapses
                - this decays with time constant `tau_gi`
           v_eqm_synI_e: equilibrium potentials of inhibitory synapses in
                         an excitatory neuron
           v_eqm_synI_i: equilibrium potentials of inhibitory synapses in
                         an inhibitory neuron
           tau_e: time constant for membrane potential in an excitatory neuron
           tau_i: time constant for membrane potential in an inhibitory neuron
           tau_ge: conductance time constant for an excitatory synapse
           tau_gi: conductance time constant for an inhibitory synapse
        """
        self.model = b2.Equations(
            """
            dv/dt = ((v_rest - v) + (I_synE + I_synI) / nS) / tau  : volt (unless refractory)
            I_synE = ge * nS * (v_eqm_synE - v)  : amp
            I_synI = gi * nS * (v_eqm_synI - v)  : amp
            dge/dt = -ge / tau_ge  : 1
            dgi/dt = -gi / tau_gi  : 1
            """
        )


class DiehlAndCookExcitatoryNeuronGroup(DiehlAndCookBaseNeuronGroup):
    """Simple model of an excitatory (pyramidal) neuron"""

    def __init__(self, N, const_theta=True, custom_namespace=None):
        self.N = N
        self.const_theta = const_theta
        super().__init__()
        if custom_namespace is not None:
            self.namespace.update(custom_namespace)
        log.debug(f"Neuron namespace:\n{self.namespace}".replace(",", ",\n"))

    def create_namespace(self):
        self.namespace.update(
            {
                "v_rest_e": -65.0 * b2.mV,
                "v_reset_e": -65.0 * b2.mV,
                "v_thresh_e": -52.0 * b2.mV,
                "tau_e": 100.0 * b2.ms,
                "v_eqm_synI_e": -100.0 * b2.mV,
                "theta_plus_e": 0.05 * b2.mV,
                "theta_init": 20.0 * b2.mV,
                "refrac_e": 5.0 * b2.ms,
                "tc_theta": 1e7 * b2.ms,
            }
        )

    def create_equations(self):
        self.model += b2.Equations(
            """
            dtimer/dt = 0.1  : second
            """
        )
        # This timer seems a bit odd: it increases more slowly than the regular
        # simulation time, and is only used in the threshold code, to prevent spikes.
        # It effectively increase the refractory time affecting spikes (but not dv/dt)
        # by a factor of 10 (to biologically unrealistic values).
        # TODO: should investigate effect of removing extended refractory period
        self.model = b2.Equations(
            str(self.model), v_rest="v_rest_e", tau="tau_e", v_eqm_synI="v_eqm_synI_e"
        )
        if self.const_theta:
            self.model += b2.Equations("theta  : volt")
        else:
            self.model += b2.Equations("dtheta/dt = -theta / tc_theta  : volt")

        self.threshold = (
            "(v > (theta - theta_init + v_thresh_e)) and (timer > refrac_e)"
        )

        self.refractory = "refrac_e"

<<<<<<< HEAD
        self.reset = "v = v_reset_e; timer = 0*ms"
        if not self.test_mode:
=======
        self.reset = "v = v_reset_e"
        if not self.const_theta:
>>>>>>> d949ef90
            self.reset += "; theta += theta_plus_e"

    def initialize(self):
        # I am not sure why this value is chosen for the initial membrane potential
        self.v = self.namespace["v_rest_e"] - 40.0 * b2.mV
        self.theta = self.namespace["theta_init"]


class DiehlAndCookInhibitoryNeuronGroup(DiehlAndCookBaseNeuronGroup):
    """Simple model of an inhibitory (basket) neuron"""

    def __init__(self, N):
        self.N = N
        super().__init__()

    def create_namespace(self):
        self.namespace.update(
            {
                "v_rest_i": -60.0 * b2.mV,
                "v_reset_i": -45.0 * b2.mV,
                "v_thresh_i": -40.0 * b2.mV,
                "tau_i": 10.0 * b2.ms,
                "v_eqm_synI_i": -85.0 * b2.mV,
                "refrac_i": 2.0 * b2.ms,
            }
        )

    def create_equations(self):
        self.model = b2.Equations(
            str(self.model), v_rest="v_rest_i", tau="tau_i", v_eqm_synI="v_eqm_synI_i"
        )

        self.threshold = "v > v_thresh_i"

        self.refractory = "refrac_i"

        self.reset = "v = v_reset_i"

    def initialize(self):
        self.v = self.namespace["v_rest_i"] - 40.0 * b2.mV<|MERGE_RESOLUTION|>--- conflicted
+++ resolved
@@ -119,13 +119,8 @@
 
         self.refractory = "refrac_e"
 
-<<<<<<< HEAD
         self.reset = "v = v_reset_e; timer = 0*ms"
         if not self.test_mode:
-=======
-        self.reset = "v = v_reset_e"
-        if not self.const_theta:
->>>>>>> d949ef90
             self.reset += "; theta += theta_plus_e"
 
     def initialize(self):
